import { screen } from '@testing-library/react';
import userEvent from '@testing-library/user-event';

import type { Column, DataGridProps } from '../src';
import { setup, getRows } from './utils';

type Row = number;
function setupGrid(rowHeight: DataGridProps<Row>['rowHeight']) {
  const columns: Column<Row>[] = [];
  const rows: readonly Row[] = [...Array(50).keys()];

  for (let i = 0; i < 5; i++) {
    const key = String(i);
    columns.push({
      key,
      name: key,
      width: 80
    });
  }
  setup({ columns, rows, rowHeight });
}

test('rowHeight is number', async () => {
  setupGrid(40);

  const rows = getRows();
  expect(rows[0]).toHaveStyle({ '--rdg-row-height': '40px' });
  expect(rows[1]).toHaveStyle({ '--rdg-row-height': '40px' });
  expect(rows[2]).toHaveStyle({ '--rdg-row-height': '40px' });
  expect(getRows()).toHaveLength(31);

  await userEvent.tab();
  const grid = screen.getByRole('grid');
  expect(grid.scrollTop).toBe(0);

  // Go to the last cell
  const spy = jest.spyOn(window.HTMLElement.prototype, 'scrollIntoView');
<<<<<<< HEAD
  userEvent.keyboard('{ctrl}{end}');
  // scrollTop = 2000 (totalRowHeight) + 40(headerRowHeight)- 1080(clientHeight)
=======
  await userEvent.keyboard('{Control>}{end}');
>>>>>>> 7b205ea7
  expect(spy).toHaveBeenCalled();
});

test('rowHeight is function', async () => {
  setupGrid((args) => (args.type === 'ROW' ? [40, 60, 80][args.row % 3] : 40));

  const rows = getRows();
  expect(rows[0]).toHaveStyle({ '--rdg-row-height': '40px' });
  expect(rows[1]).toHaveStyle({ '--rdg-row-height': '60px' });
  expect(rows[2]).toHaveStyle({ '--rdg-row-height': '80px' });
  expect(rows[3]).toHaveStyle({ '--rdg-row-height': '40px' });
  expect(rows).toHaveLength(22);

  await userEvent.tab();
  const grid = screen.getByRole('grid');
  expect(grid.scrollTop).toBe(0);

  const spy = jest.spyOn(window.HTMLElement.prototype, 'scrollIntoView');
  // Go to the last cell
<<<<<<< HEAD
  userEvent.keyboard('{ctrl}{end}');
  // scrollTop = 2980 (totalRowHeight) + 35(headerRowHeight)- 1080(clientHeight)
=======
  await userEvent.keyboard('{Control>}{end}');
>>>>>>> 7b205ea7
  expect(spy).toHaveBeenCalled();
});<|MERGE_RESOLUTION|>--- conflicted
+++ resolved
@@ -35,12 +35,7 @@
 
   // Go to the last cell
   const spy = jest.spyOn(window.HTMLElement.prototype, 'scrollIntoView');
-<<<<<<< HEAD
-  userEvent.keyboard('{ctrl}{end}');
-  // scrollTop = 2000 (totalRowHeight) + 40(headerRowHeight)- 1080(clientHeight)
-=======
   await userEvent.keyboard('{Control>}{end}');
->>>>>>> 7b205ea7
   expect(spy).toHaveBeenCalled();
 });
 
@@ -60,11 +55,6 @@
 
   const spy = jest.spyOn(window.HTMLElement.prototype, 'scrollIntoView');
   // Go to the last cell
-<<<<<<< HEAD
-  userEvent.keyboard('{ctrl}{end}');
-  // scrollTop = 2980 (totalRowHeight) + 35(headerRowHeight)- 1080(clientHeight)
-=======
   await userEvent.keyboard('{Control>}{end}');
->>>>>>> 7b205ea7
   expect(spy).toHaveBeenCalled();
 });
--- conflicted
+++ resolved
@@ -38,14 +38,12 @@
   --selection-color: #66afe9;
   --font-size: 14px;
 
-<<<<<<< HEAD
   position: relative;
   display: grid;
   grid-template-columns: var(--template-columns);
   grid-template-rows: var(--template-rows);
-=======
+
   color-scheme: var(--color-scheme, light dark);
->>>>>>> 26ab87ba
 
   // https://developer.mozilla.org/en-US/docs/Web/CSS/CSS_Positioning/Understanding_z_index/The_stacking_context
   // We set a stacking context so internal elements don't render on top of external components.

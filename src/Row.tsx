--- conflicted
+++ resolved
@@ -3,11 +3,7 @@
 import clsx from 'clsx';
 
 import { groupRowSelectedClassname, rowClassname, rowSelectedClassname } from './style';
-<<<<<<< HEAD
-import { getRowStyle } from './utils';
-=======
-import { getColSpan } from './utils';
->>>>>>> 6b88e0c4
+import { getColSpan, getRowStyle } from './utils';
 import Cell from './Cell';
 import EditCell from './EditCell';
 import type { RowRendererProps, SelectedCellProps } from './types';

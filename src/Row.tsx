import { memo, forwardRef } from 'react';
import type { RefAttributes } from 'react';
import clsx from 'clsx';

import Cell from './Cell';
import { RowSelectionProvider, useLatestFunc } from './hooks';
<<<<<<< HEAD
import { getColSpan } from './utils';
import { rowClassname } from './style';
=======
import { getColSpan, getRowStyle } from './utils';
import { rowClassname, rowSelectedClassname } from './style';
>>>>>>> ce4f66a1
import type { RowRendererProps } from './types';

function Row<R, SR>(
  {
    className,
    rowIdx,
    gridRowStart,
    height,
    selectedCellIdx,
    isRowSelected,
    copiedCellIdx,
    draggedOverCellIdx,
    lastFrozenColumnIndex,
    row,
    viewportColumns,
    selectedCellEditor,
    selectedCellDragHandle,
    onRowClick,
    onRowDoubleClick,
    rowClass,
    setDraggedOverRowIdx,
    onMouseEnter,
    onRowChange,
    selectCell,
    ...props
  }: RowRendererProps<R, SR>,
  ref: React.Ref<HTMLDivElement>
) {
  const handleRowChange = useLatestFunc((newRow: R) => {
    onRowChange(rowIdx, newRow);
  });

  function handleDragEnter(event: React.MouseEvent<HTMLDivElement>) {
    setDraggedOverRowIdx?.(rowIdx);
    onMouseEnter?.(event);
  }

  className = clsx(
    rowClassname,
    `rdg-row-${rowIdx % 2 === 0 ? 'even' : 'odd'}`,
<<<<<<< HEAD
=======
    {
      [rowSelectedClassname]: selectedCellIdx === -1
    },
>>>>>>> ce4f66a1
    rowClass?.(row),
    className
  );

  const cells = [];

  for (let index = 0; index < viewportColumns.length; index++) {
    const column = viewportColumns[index];
    const { idx } = column;
    const colSpan = getColSpan(column, lastFrozenColumnIndex, { type: 'ROW', row });
    if (colSpan !== undefined) {
      index += colSpan - 1;
    }

    const isCellSelected = selectedCellIdx === idx;

    if (isCellSelected && selectedCellEditor) {
      cells.push(selectedCellEditor);
    } else {
      cells.push(
        <Cell
          key={column.key}
          column={column}
          colSpan={colSpan}
          row={row}
          isCopied={copiedCellIdx === idx}
          isDraggedOver={draggedOverCellIdx === idx}
          isCellSelected={isCellSelected}
          dragHandle={isCellSelected ? selectedCellDragHandle : undefined}
          onRowClick={onRowClick}
          onRowDoubleClick={onRowDoubleClick}
          onRowChange={handleRowChange}
          selectCell={selectCell}
        />
      );
    }
  }

  return (
    <RowSelectionProvider value={isRowSelected}>
      <div
        role="row"
        ref={ref}
        className={className}
        onMouseEnter={handleDragEnter}
        style={getRowStyle(gridRowStart, height)}
        {...props}
      >
        {cells}
      </div>
    </RowSelectionProvider>
  );
}

<<<<<<< HEAD
type RowType = <R, SR>(
=======
export default memo(forwardRef(Row)) as <R, SR>(
>>>>>>> ce4f66a1
  props: RowRendererProps<R, SR> & RefAttributes<HTMLDivElement>
) => JSX.Element;

export const RowWithRef = forwardRef(Row) as RowType;

export default memo(forwardRef(Row)) as RowType;<|MERGE_RESOLUTION|>--- conflicted
+++ resolved
@@ -4,13 +4,8 @@
 
 import Cell from './Cell';
 import { RowSelectionProvider, useLatestFunc } from './hooks';
-<<<<<<< HEAD
-import { getColSpan } from './utils';
-import { rowClassname } from './style';
-=======
 import { getColSpan, getRowStyle } from './utils';
 import { rowClassname, rowSelectedClassname } from './style';
->>>>>>> ce4f66a1
 import type { RowRendererProps } from './types';
 
 function Row<R, SR>(
@@ -51,12 +46,9 @@
   className = clsx(
     rowClassname,
     `rdg-row-${rowIdx % 2 === 0 ? 'even' : 'odd'}`,
-<<<<<<< HEAD
-=======
     {
       [rowSelectedClassname]: selectedCellIdx === -1
     },
->>>>>>> ce4f66a1
     rowClass?.(row),
     className
   );
@@ -111,14 +103,6 @@
   );
 }
 
-<<<<<<< HEAD
-type RowType = <R, SR>(
-=======
 export default memo(forwardRef(Row)) as <R, SR>(
->>>>>>> ce4f66a1
   props: RowRendererProps<R, SR> & RefAttributes<HTMLDivElement>
-) => JSX.Element;
-
-export const RowWithRef = forwardRef(Row) as RowType;
-
-export default memo(forwardRef(Row)) as RowType;+) => JSX.Element;
import { memo } from 'react';
import clsx from 'clsx';
import { css } from '@linaria/core';

<<<<<<< HEAD
import { cell, rowClassname } from './style';
import { getColSpan, getRowStyle } from './utils';
=======
import { cell, row, rowClassname } from './style';
import { getColSpan } from './utils';
>>>>>>> e3ddda43
import SummaryCell from './SummaryCell';
import type { CalculatedColumn, RowRendererProps } from './types';
import { useRovingRowRef } from './hooks';

type SharedRowRendererProps<R, SR> = Pick<RowRendererProps<R, SR>, 'viewportColumns' | 'rowIdx'>;

interface SummaryRowProps<R, SR> extends SharedRowRendererProps<R, SR> {
  'aria-rowindex': number;
  row: SR;
  bottom: number;
  lastFrozenColumnIndex: number;
  selectedCellIdx: number | undefined;
  selectCell: (row: SR, column: CalculatedColumn<R, SR>) => void;
}

const summaryRow = css`
<<<<<<< HEAD
  z-index: 3;

  > .${cell} {
    position: sticky;
=======
  &.${row} {
    position: sticky;
    z-index: 3;
    grid-template-rows: var(--summary-row-height);
    height: var(--summary-row-height); /* needed on Firefox */
    line-height: var(--summary-row-height);
  }
`;

const summaryRowBorderClassname = css`
  & > .${cell} {
>>>>>>> e3ddda43
    border-top: 2px solid var(--summary-border-color);
  }
`;

const summaryRowClassname = `rdg-summary-row ${summaryRow}`;

function SummaryRow<R, SR>({
  rowIdx,
  row,
  viewportColumns,
  bottom,
  lastFrozenColumnIndex,
  selectedCellIdx,
  selectCell,
  'aria-rowindex': ariaRowIndex
}: SummaryRowProps<R, SR>) {
  const { ref, tabIndex, className } = useRovingRowRef(selectedCellIdx);
  const cells = [];
  for (let index = 0; index < viewportColumns.length; index++) {
    const column = viewportColumns[index];
    const colSpan = getColSpan(column, lastFrozenColumnIndex, { type: 'SUMMARY', row });
    if (colSpan !== undefined) {
      index += colSpan - 1;
    }

    const isCellSelected = selectedCellIdx === column.idx;

    cells.push(
      <SummaryCell<R, SR>
        key={column.key}
        column={column}
        colSpan={colSpan}
        row={row}
        isCellSelected={isCellSelected}
        selectCell={selectCell}
        bottom={bottom}
      />
    );
  }

  return (
    <div
      role="row"
      aria-rowindex={ariaRowIndex}
      ref={ref}
      tabIndex={tabIndex}
      className={clsx(
        rowClassname,
        `rdg-row-${rowIdx % 2 === 0 ? 'even' : 'odd'}`,
        summaryRowClassname,
        { [summaryRowBorderClassname]: rowIdx === 0 },
        className
      )}
      style={getRowStyle(ariaRowIndex)}
    >
      {cells}
    </div>
  );
}

export default memo(SummaryRow) as <R, SR>(props: SummaryRowProps<R, SR>) => JSX.Element;<|MERGE_RESOLUTION|>--- conflicted
+++ resolved
@@ -2,13 +2,8 @@
 import clsx from 'clsx';
 import { css } from '@linaria/core';
 
-<<<<<<< HEAD
-import { cell, rowClassname } from './style';
+import { cell, row, rowClassname } from './style';
 import { getColSpan, getRowStyle } from './utils';
-=======
-import { cell, row, rowClassname } from './style';
-import { getColSpan } from './utils';
->>>>>>> e3ddda43
 import SummaryCell from './SummaryCell';
 import type { CalculatedColumn, RowRendererProps } from './types';
 import { useRovingRowRef } from './hooks';
@@ -25,24 +20,15 @@
 }
 
 const summaryRow = css`
-<<<<<<< HEAD
   z-index: 3;
 
-  > .${cell} {
+  &.${row} > .${cell} {
     position: sticky;
-=======
-  &.${row} {
-    position: sticky;
-    z-index: 3;
-    grid-template-rows: var(--summary-row-height);
-    height: var(--summary-row-height); /* needed on Firefox */
-    line-height: var(--summary-row-height);
   }
 `;
 
 const summaryRowBorderClassname = css`
   & > .${cell} {
->>>>>>> e3ddda43
     border-top: 2px solid var(--summary-border-color);
   }
 `;

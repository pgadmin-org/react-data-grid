import { memo } from 'react';
import clsx from 'clsx';
import { css } from '@linaria/core';

import { cell, row, rowClassname } from './style';
import { getColSpan, getRowStyle } from './utils';
import SummaryCell from './SummaryCell';
import type { CalculatedColumn, RowRendererProps } from './types';
import { useRovingRowRef } from './hooks';

type SharedRowRendererProps<R, SR> = Pick<RowRendererProps<R, SR>, 'viewportColumns' | 'rowIdx'>;

interface SummaryRowProps<R, SR> extends SharedRowRendererProps<R, SR> {
  'aria-rowindex': number;
  row: SR;
  bottom: number;
  lastFrozenColumnIndex: number;
  selectedCellIdx: number | undefined;
  selectCell: (row: SR, column: CalculatedColumn<R, SR>) => void;
}

const summaryRow = css`
  z-index: 3;
  line-height: var(--summary-row-height);

  &.${row} > .${cell} {
    position: sticky;
<<<<<<< HEAD
=======
    z-index: 3;
    grid-template-rows: var(--rdg-summary-row-height);
    height: var(--rdg-summary-row-height); /* needed on Firefox */
    line-height: var(--rdg-summary-row-height);
>>>>>>> 9576c89d
  }
`;

const summaryRowBorderClassname = css`
  & > .${cell} {
    border-top: 2px solid var(--rdg-summary-border-color);
  }
`;

const summaryRowClassname = `rdg-summary-row ${summaryRow}`;

function SummaryRow<R, SR>({
  rowIdx,
  row,
  viewportColumns,
  bottom,
  lastFrozenColumnIndex,
  selectedCellIdx,
  selectCell,
  'aria-rowindex': ariaRowIndex
}: SummaryRowProps<R, SR>) {
  const { ref, tabIndex, className } = useRovingRowRef(selectedCellIdx);
  const cells = [];
  for (let index = 0; index < viewportColumns.length; index++) {
    const column = viewportColumns[index];
    const colSpan = getColSpan(column, lastFrozenColumnIndex, { type: 'SUMMARY', row });
    if (colSpan !== undefined) {
      index += colSpan - 1;
    }

    const isCellSelected = selectedCellIdx === column.idx;

    cells.push(
      <SummaryCell<R, SR>
        key={column.key}
        column={column}
        colSpan={colSpan}
        row={row}
        isCellSelected={isCellSelected}
        selectCell={selectCell}
        bottom={bottom}
      />
    );
  }

  return (
    <div
      role="row"
      aria-rowindex={ariaRowIndex}
      ref={ref}
      tabIndex={tabIndex}
      className={clsx(
        rowClassname,
        `rdg-row-${rowIdx % 2 === 0 ? 'even' : 'odd'}`,
        summaryRowClassname,
        { [summaryRowBorderClassname]: rowIdx === 0 },
        className
      )}
      style={getRowStyle(ariaRowIndex)}
    >
      {cells}
    </div>
  );
}

export default memo(SummaryRow) as <R, SR>(props: SummaryRowProps<R, SR>) => JSX.Element;<|MERGE_RESOLUTION|>--- conflicted
+++ resolved
@@ -21,17 +21,10 @@
 
 const summaryRow = css`
   z-index: 3;
-  line-height: var(--summary-row-height);
+  line-height: var(--rdg-summary-row-height);
 
   &.${row} > .${cell} {
     position: sticky;
-<<<<<<< HEAD
-=======
-    z-index: 3;
-    grid-template-rows: var(--rdg-summary-row-height);
-    height: var(--rdg-summary-row-height); /* needed on Firefox */
-    line-height: var(--rdg-summary-row-height);
->>>>>>> 9576c89d
   }
 `;
 

--- conflicted
+++ resolved
@@ -1028,7 +1028,6 @@
     setDraggedOverRowIdx(undefined);
   }
 
-<<<<<<< HEAD
   if (
     selectedPosition.mode === 'EDIT' &&
     rows[selectedPosition.rowIdx] !== selectedPosition.originalRow
@@ -1045,8 +1044,6 @@
     templateRows += ` repeat(${summaryRowsCount}, ${summaryRowHeight}px)`;
   }
 
-=======
->>>>>>> 9576c89d
   return (
     <div
       role={hasGroups ? 'treegrid' : 'grid'}
@@ -1060,21 +1057,15 @@
       style={
         {
           ...style,
-<<<<<<< HEAD
-          '--header-row-height': `${headerRowHeight}px`,
-          '--row-width': `${totalColumnWidth}px`,
-          '--summary-row-height': `${summaryRowHeight}px`,
-          '--template-rows': templateRows,
-          '--grid-height': `${
+          '--rdg-header-row-height': `${headerRowHeight}px`,
+          '--rdg-row-width': `${totalColumnWidth}px`,
+          '--rdg-summary-row-height': `${summaryRowHeight}px`,
+          '--rdg-template-rows': templateRows,
+          '--rdg-grid-height': `${
             Math.max(totalRowHeight, clientHeight) +
             headerRowHeight +
             summaryRowsCount * summaryRowHeight
           }px`,
-=======
-          '--rdg-header-row-height': `${headerRowHeight}px`,
-          '--rdg-row-width': `${totalColumnWidth}px`,
-          '--rdg-summary-row-height': `${summaryRowHeight}px`,
->>>>>>> 9576c89d
           ...layoutCssVars
         } as unknown as React.CSSProperties
       }

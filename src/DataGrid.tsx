import { forwardRef, useState, useRef, useImperativeHandle, useCallback, useMemo } from 'react';
import type { Key, RefAttributes } from 'react';
import clsx from 'clsx';

import {
  rootClassname,
  viewportDraggingClassname,
  focusSinkClassname,
  cellAutoResizeClassname,
  rowSelected,
  rowSelectedWithFrozenCell
} from './style';
import {
  useLayoutEffect,
  useGridDimensions,
  useCalculatedColumns,
  useViewportColumns,
  useViewportRows,
  useLatestFunc,
  RowSelectionChangeProvider
} from './hooks';
import HeaderRow from './HeaderRow';
import Row from './Row';
import GroupRowRenderer from './GroupRow';
import SummaryRow from './SummaryRow';
import EditCell from './EditCell';
import DragHandle from './DragHandle';
import SortIcon from './SortIcon';
import { CheckboxFormatter } from './formatters';
import {
  DataGridDefaultComponentsProvider,
  useDefaultComponents
} from './DataGridDefaultComponentsProvider';
import {
  assertIsValidKeyGetter,
  getNextSelectedCellPosition,
  isSelectedCellEditable,
  canExitGrid,
  isCtrlKeyHeldDown,
  isDefaultCellInput,
  getColSpan,
  sign,
  abs,
<<<<<<< HEAD
=======
  getSelectedCellColSpan,
>>>>>>> 7b205ea7
  scrollIntoView
} from './utils';

import type {
  CalculatedColumn,
  Column,
  Position,
  RowsChangeData,
  SelectRowEvent,
  FillEvent,
  CopyEvent,
  PasteEvent,
  CellNavigationMode,
  SortColumn,
  RowHeightArgs,
  Maybe,
  Components,
  Direction
} from './types';

export interface SelectCellState extends Position {
  readonly mode: 'SELECT';
}

interface EditCellState<R> extends Position {
  readonly mode: 'EDIT';
  readonly row: R;
  readonly originalRow: R;
}

type DefaultColumnOptions<R, SR> = Pick<
  Column<R, SR>,
  'formatter' | 'width' | 'minWidth' | 'maxWidth' | 'resizable' | 'sortable'
>;

const initialPosition: SelectCellState = {
  idx: -1,
  rowIdx: -2,
  mode: 'SELECT'
};

export interface DataGridHandle {
  element: HTMLDivElement | null;
  scrollToColumn: (colIdx: number) => void;
  scrollToRow: (rowIdx: number) => void;
  selectCell: (position: Position, enableEditor?: Maybe<boolean>) => void;
}

type SharedDivProps = Pick<
  React.HTMLAttributes<HTMLDivElement>,
  'aria-label' | 'aria-labelledby' | 'aria-describedby' | 'className' | 'style'
>;

export interface DataGridProps<R, SR = unknown, K extends Key = Key> extends SharedDivProps {
  /**
   * Grid and data Props
   */
  /** An array of objects representing each column on the grid */
  columns: readonly Column<R, SR>[];
  /** A function called for each rendered row that should return a plain key/value pair object */
  rows: readonly R[];
  /**
   * Rows to be pinned at the bottom of the rows view for summary, the vertical scroll bar will not scroll these rows.
   * Bottom horizontal scroll bar can move the row left / right. Or a customized row renderer can be used to disabled the scrolling support.
   */
  summaryRows?: Maybe<readonly SR[]>;
  /** The getter should return a unique key for each row */
  rowKeyGetter?: Maybe<(row: R) => K>;
  onRowsChange?: Maybe<(rows: R[], data: RowsChangeData<R, SR>) => void>;

  /**
   * Dimensions props
   */
  /**
   * The height of each row in pixels
   * @default 35
   */
  rowHeight?: Maybe<number | ((args: RowHeightArgs<R>) => number)>;
  /**
   * The height of the header row in pixels
   * @default 35
   */
  headerRowHeight?: Maybe<number>;
  /**
   * The height of each summary row in pixels
   * @default 35
   */
  summaryRowHeight?: Maybe<number>;

  /**
   * Feature props
   */
  /** Set of selected row keys */
  selectedRows?: Maybe<ReadonlySet<K>>;
  /** Function called whenever row selection is changed */
  onSelectedRowsChange?: Maybe<(selectedRows: Set<K>) => void>;
  /** Used for multi column sorting */
  sortColumns?: Maybe<readonly SortColumn[]>;
  onSortColumnsChange?: Maybe<(sortColumns: SortColumn[]) => void>;
  defaultColumnOptions?: Maybe<DefaultColumnOptions<R, SR>>;
  groupBy?: Maybe<readonly string[]>;
  rowGrouper?: Maybe<(rows: readonly R[], columnKey: string) => Record<string, readonly R[]>>;
  expandedGroupIds?: Maybe<ReadonlySet<unknown>>;
  onExpandedGroupIdsChange?: Maybe<(expandedGroupIds: Set<unknown>) => void>;
  onFill?: Maybe<(event: FillEvent<R>) => R>;
  onCopy?: Maybe<(event: CopyEvent<R>) => void>;
  onPaste?: Maybe<(event: PasteEvent<R>) => R>;

  /**
   * Event props
   */
  /** Function called whenever a row is clicked */
  onRowClick?: Maybe<(row: R, column: CalculatedColumn<R, SR>) => void>;
  /** Function called whenever a row is double clicked */
  onRowDoubleClick?: Maybe<(row: R, column: CalculatedColumn<R, SR>) => void>;
  /** Called when the grid is scrolled */
  onScroll?: Maybe<(event: React.UIEvent<HTMLDivElement>) => void>;
  /** Called when a column is resized */
  onColumnResize?: Maybe<(idx: number, width: number) => void>;

  /**
   * Toggles and modes
   */
  /** @default 'NONE' */
  cellNavigationMode?: Maybe<CellNavigationMode>;
  /** @default true */
  enableVirtualization?: Maybe<boolean>;

  /**
   * Miscellaneous
   */
  components?: Maybe<Components<R, SR>>;
  rowClass?: Maybe<(row: R) => Maybe<string>>;
  direction?: Maybe<Direction>;
  'data-testid'?: Maybe<string>;
}

/**
 * Main API Component to render a data grid of rows and columns
 *
 * @example
 *
 * <DataGrid columns={columns} rows={rows} />
 */
function DataGrid<R, SR, K extends Key>(
  {
    // Grid and data Props
    columns: rawColumns,
    rows: rawRows,
    summaryRows,
    rowKeyGetter,
    onRowsChange,
    // Dimensions props
    rowHeight,
    headerRowHeight: rawHeaderRowHeight,
    summaryRowHeight: rawSummaryRowHeight,
    // Feature props
    selectedRows,
    onSelectedRowsChange,
    sortColumns,
    onSortColumnsChange,
    defaultColumnOptions,
    groupBy: rawGroupBy,
    rowGrouper,
    expandedGroupIds,
    onExpandedGroupIdsChange,
    // Event props
    onRowClick,
    onRowDoubleClick,
    onScroll,
    onColumnResize,
    onFill,
    onCopy,
    onPaste,
    // Toggles and modes
    cellNavigationMode: rawCellNavigationMode,
    enableVirtualization,
    // Miscellaneous
    components,
    className,
    style,
    rowClass,
    direction,
    // ARIA
    'aria-label': ariaLabel,
    'aria-labelledby': ariaLabelledBy,
    'aria-describedby': ariaDescribedBy,
    'data-testid': testId
  }: DataGridProps<R, SR, K>,
  ref: React.Ref<DataGridHandle>
) {
  /**
   * defaults
   */
  const defaultComponents = useDefaultComponents<R, SR>();
  rowHeight ??= 35;
  const headerRowHeight = rawHeaderRowHeight ?? (typeof rowHeight === 'number' ? rowHeight : 35);
  const summaryRowHeight = rawSummaryRowHeight ?? (typeof rowHeight === 'number' ? rowHeight : 35);
  const RowRenderer = components?.rowRenderer ?? defaultComponents?.rowRenderer ?? Row;
  const sortIcon = components?.sortIcon ?? defaultComponents?.sortIcon ?? SortIcon;
  const checkboxFormatter =
    components?.checkboxFormatter ?? defaultComponents?.checkboxFormatter ?? CheckboxFormatter;
  const noRowsFallback = components?.noRowsFallback ?? defaultComponents?.noRowsFallback;
  const cellNavigationMode = rawCellNavigationMode ?? 'NONE';
  enableVirtualization ??= true;
  direction ??= 'ltr';

  /**
   * states
   */
  const [scrollTop, setScrollTop] = useState(0);
  const [scrollLeft, setScrollLeft] = useState(0);
  const [columnWidths, setColumnWidths] = useState<ReadonlyMap<string, number>>(() => new Map());
  const [selectedPosition, setSelectedPosition] = useState<SelectCellState | EditCellState<R>>(
    initialPosition
  );
  const [copiedCell, setCopiedCell] = useState<{ row: R; columnKey: string } | null>(null);
  const [isDragging, setDragging] = useState(false);
  const [draggedOverRowIdx, setOverRowIdx] = useState<number | undefined>(undefined);
  const [autoResizeColumn, setAutoResizeColumn] = useState<CalculatedColumn<R, SR> | null>(null);
  const [scrollToColumnIdx, setScrollToColumnIdx] = useState<number | undefined>(undefined);

  /**
   * refs
   */
  const prevSelectedPosition = useRef(selectedPosition);
  const latestDraggedOverRowIdx = useRef(draggedOverRowIdx);
  const lastSelectedRowIdx = useRef(-1);
  const rowRef = useRef<HTMLDivElement>(null);

  /**
   * computed values
   */
  const [gridRef, gridWidth, gridHeight] = useGridDimensions();
  const headerRowsCount = 1;
  const summaryRowsCount = summaryRows?.length ?? 0;
  const clientHeight = gridHeight - headerRowHeight - summaryRowsCount * summaryRowHeight;
  const isSelectable = selectedRows != null && onSelectedRowsChange != null;
  const isHeaderRowSelected = selectedPosition.rowIdx === -1;
  const isRtl = direction === 'rtl';
  const leftKey = isRtl ? 'ArrowRight' : 'ArrowLeft';
  const rightKey = isRtl ? 'ArrowLeft' : 'ArrowRight';

  const defaultGridComponents = useMemo(
    () => ({
      sortIcon,
      checkboxFormatter
    }),
    [sortIcon, checkboxFormatter]
  );

  const allRowsSelected = useMemo((): boolean => {
    // no rows to select = explicitely unchecked
    const { length } = rawRows;
    return (
      length !== 0 &&
      selectedRows != null &&
      rowKeyGetter != null &&
      selectedRows.size >= length &&
      rawRows.every((row) => selectedRows.has(rowKeyGetter(row)))
    );
  }, [rawRows, selectedRows, rowKeyGetter]);

  const {
    columns,
    colSpanColumns,
    colOverscanStartIdx,
    colOverscanEndIdx,
    layoutCssVars,
    lastFrozenColumnIndex,
    totalFrozenColumnWidth,
    groupBy
  } = useCalculatedColumns({
    rawColumns,
    columnWidths,
    scrollLeft,
    viewportWidth: gridWidth,
    defaultColumnOptions,
    rawGroupBy: rowGrouper ? rawGroupBy : undefined,
    enableVirtualization
  });

  const {
    rowOverscanStartIdx,
    rowOverscanEndIdx,
    rows,
    rowsCount,
    totalRowHeight,
    gridTemplateRows,
    isGroupRow,
    getRowTop,
    getRowHeight,
    findRowIdx
  } = useViewportRows({
    rawRows,
    groupBy,
    rowGrouper,
    rowHeight,
    clientHeight,
    scrollTop,
    expandedGroupIds,
    enableVirtualization
  });

  const viewportColumns = useViewportColumns({
    columns,
    colSpanColumns,
    colOverscanStartIdx,
    colOverscanEndIdx,
    lastFrozenColumnIndex,
    rowOverscanStartIdx,
    rowOverscanEndIdx,
    rows,
    summaryRows,
    isGroupRow
  });

  const hasGroups = groupBy.length > 0 && typeof rowGrouper === 'function';
  const minColIdx = hasGroups ? -1 : 0;
  const maxColIdx = columns.length - 1;
  const minRowIdx = -1; // change it to 0?
  const maxRowIdx = headerRowsCount + rows.length + summaryRowsCount - 2;
  const selectedCellIsWithinSelectionBounds = isCellWithinSelectionBounds(selectedPosition);
  const selectedCellIsWithinViewportBounds = isCellWithinViewportBounds(selectedPosition);

  /**
   * The identity of the wrapper function is stable so it won't break memoization
   */
  const selectRowLatest = useLatestFunc(selectRow);
  const selectAllRowsLatest = useLatestFunc(selectAllRows);
  const handleFormatterRowChangeLatest = useLatestFunc(updateRow);
  const selectViewportCellLatest = useLatestFunc(
    (row: R, column: CalculatedColumn<R, SR>, enableEditor: Maybe<boolean>) => {
      const rowIdx = rows.indexOf(row);
      selectCell({ rowIdx, idx: column.idx }, enableEditor);
    }
  );
  const selectGroupLatest = useLatestFunc((rowIdx: number) => {
    selectCell({ rowIdx, idx: -1 });
  });
  const selectHeaderCellLatest = useLatestFunc((idx: number) => {
    selectCell({ rowIdx: -1, idx });
  });
  const selectSummaryCellLatest = useLatestFunc(
    (summaryRow: SR, column: CalculatedColumn<R, SR>) => {
      const rowIdx = summaryRows!.indexOf(summaryRow) + headerRowsCount + rows.length - 1;
      selectCell({ rowIdx, idx: column.idx });
    }
  );
  const toggleGroupLatest = useLatestFunc(toggleGroup);

  /**
   * effects
   */
  useLayoutEffect(() => {
    if (
      !selectedCellIsWithinSelectionBounds ||
      isSamePosition(selectedPosition, prevSelectedPosition.current)
    ) {
      prevSelectedPosition.current = selectedPosition;
      return;
    }

    prevSelectedPosition.current = selectedPosition;

    if (selectedPosition.idx === -1) {
      rowRef.current!.focus({ preventScroll: true });
      scrollIntoView(rowRef.current);
    }
  });

  useLayoutEffect(() => {
    if (autoResizeColumn === null) return;
    const columnElement = gridRef.current!.querySelector(
      `[aria-colindex="${autoResizeColumn.idx + 1}"]`
    )!;
    const { width } = columnElement.getBoundingClientRect();
    setColumnWidths((columnWidths) => {
      const newColumnWidths = new Map(columnWidths);
      newColumnWidths.set(autoResizeColumn.key, width);
      return newColumnWidths;
    });
    setAutoResizeColumn(null);
    onColumnResize?.(autoResizeColumn.idx, width);
  }, [autoResizeColumn, gridRef, onColumnResize]);

  useLayoutEffect(() => {
    if (scrollToColumnIdx === undefined) return;
    const scrollToCellEl = gridRef.current?.querySelector(
      `[aria-rowindex="1"] > [aria-colindex="${scrollToColumnIdx + 1}"]`
    );
    scrollIntoView(scrollToCellEl);
    setScrollToColumnIdx(undefined);
  }, [gridRef, scrollToColumnIdx]);

  useImperativeHandle(ref, () => ({
    element: gridRef.current,
<<<<<<< HEAD
    scrollToColumn(idx: number) {
      if (isColIdxWithinSelectionBounds(idx)) {
        setScrollToColumnIdx(idx);
      }
    },
=======
    scrollToColumn,
>>>>>>> 7b205ea7
    scrollToRow(rowIdx: number) {
      const { current } = gridRef;
      if (!current) return;
      current.scrollTo({
        top: getRowTop(rowIdx),
        behavior: 'smooth'
      });
    },
    selectCell
  }));

  /**
   * callbacks
   */
  const handleColumnResize = useCallback(
    (column: CalculatedColumn<R, SR>, width: number | 'auto') => {
      if (width === 'auto') {
        setAutoResizeColumn(column);
        return;
      }
      setColumnWidths((columnWidths) => {
        const newColumnWidths = new Map(columnWidths);
        newColumnWidths.set(column.key, width);
        return newColumnWidths;
      });

      onColumnResize?.(column.idx, width);
    },
    [onColumnResize]
  );

  const setDraggedOverRowIdx = useCallback((rowIdx?: number) => {
    setOverRowIdx(rowIdx);
    latestDraggedOverRowIdx.current = rowIdx;
  }, []);

  /**
   * event handlers
   */
  function selectRow({ row, checked, isShiftClick }: SelectRowEvent<R>) {
    if (!onSelectedRowsChange) return;

    assertIsValidKeyGetter<R, K>(rowKeyGetter);
    const newSelectedRows = new Set(selectedRows);
    if (isGroupRow(row)) {
      for (const childRow of row.childRows) {
        const rowKey = rowKeyGetter(childRow);
        if (checked) {
          newSelectedRows.add(rowKey);
        } else {
          newSelectedRows.delete(rowKey);
        }
      }
      onSelectedRowsChange(newSelectedRows);
      return;
    }

    const rowKey = rowKeyGetter(row);
    if (checked) {
      newSelectedRows.add(rowKey);
      const previousRowIdx = lastSelectedRowIdx.current;
      const rowIdx = rows.indexOf(row);
      lastSelectedRowIdx.current = rowIdx;
      if (isShiftClick && previousRowIdx !== -1 && previousRowIdx !== rowIdx) {
        const step = sign(rowIdx - previousRowIdx);
        for (let i = previousRowIdx + step; i !== rowIdx; i += step) {
          const row = rows[i];
          if (isGroupRow(row)) continue;
          newSelectedRows.add(rowKeyGetter(row));
        }
      }
    } else {
      newSelectedRows.delete(rowKey);
      lastSelectedRowIdx.current = -1;
    }

    onSelectedRowsChange(newSelectedRows);
  }

  function selectAllRows(checked: boolean) {
    if (!onSelectedRowsChange) return;

    assertIsValidKeyGetter<R, K>(rowKeyGetter);
    const newSelectedRows = new Set(selectedRows);

    for (const row of rawRows) {
      const rowKey = rowKeyGetter(row);
      if (checked) {
        newSelectedRows.add(rowKey);
      } else {
        newSelectedRows.delete(rowKey);
      }
    }

    onSelectedRowsChange(newSelectedRows);
  }

  function toggleGroup(expandedGroupId: unknown) {
    if (!onExpandedGroupIdsChange) return;
    const newExpandedGroupIds = new Set(expandedGroupIds);
    if (newExpandedGroupIds.has(expandedGroupId)) {
      newExpandedGroupIds.delete(expandedGroupId);
    } else {
      newExpandedGroupIds.add(expandedGroupId);
    }
    onExpandedGroupIdsChange(newExpandedGroupIds);
  }

  function handleKeyDown(event: React.KeyboardEvent<HTMLDivElement>) {
    if (!(event.target instanceof Element)) return;
    const isCellEvent = event.target.closest('.rdg-cell') !== null;
    const isRowEvent = hasGroups && event.target === rowRef.current;
    if (!isCellEvent && !isRowEvent) return;

    const { key, keyCode } = event;
    const { rowIdx } = selectedPosition;

    if (
      selectedCellIsWithinViewportBounds &&
      (onPaste != null || onCopy != null) &&
      isCtrlKeyHeldDown(event) &&
      !isGroupRow(rows[rowIdx]) &&
      selectedPosition.mode === 'SELECT'
    ) {
      // event.key may differ by keyboard input language, so we use event.keyCode instead
      // event.nativeEvent.code cannot be used either as it would break copy/paste for the DVORAK layout
      const cKey = 67;
      const vKey = 86;
      if (keyCode === cKey) {
        handleCopy();
        return;
      }
      if (keyCode === vKey) {
        handlePaste();
        return;
      }
    }

    if (isRowIdxWithinViewportBounds(rowIdx)) {
      const row = rows[rowIdx];

      if (
        isGroupRow(row) &&
        selectedPosition.idx === -1 &&
        // Collapse the current group row if it is focused and is in expanded state
        ((key === leftKey && row.isExpanded) ||
          // Expand the current group row if it is focused and is in collapsed state
          (key === rightKey && !row.isExpanded))
      ) {
        event.preventDefault(); // Prevents scrolling
        toggleGroup(row.id);
        return;
      }
    }

    switch (event.key) {
      case 'Escape':
        setCopiedCell(null);
        return;
      case 'ArrowUp':
      case 'ArrowDown':
      case 'ArrowLeft':
      case 'ArrowRight':
      case 'Tab':
      case 'Home':
      case 'End':
      case 'PageUp':
      case 'PageDown':
        navigate(event);
        break;
      default:
        handleCellInput(event);
        break;
    }
  }

  function handleScroll(event: React.UIEvent<HTMLDivElement>) {
    const { scrollTop, scrollLeft } = event.currentTarget;
    setScrollTop(scrollTop);
    // scrollLeft is nagative when direction is rtl
    setScrollLeft(abs(scrollLeft));
    onScroll?.(event);
  }

  function getRawRowIdx(rowIdx: number) {
    return hasGroups ? rawRows.indexOf(rows[rowIdx] as R) : rowIdx;
  }

  function updateRow(rowIdx: number, row: R) {
    if (typeof onRowsChange !== 'function') return;
    const rawRowIdx = getRawRowIdx(rowIdx);
    if (row === rawRows[rawRowIdx]) return;
    const updatedRows = [...rawRows];
    updatedRows[rawRowIdx] = row;
    onRowsChange(updatedRows, {
      indexes: [rawRowIdx],
      column: columns[selectedPosition.idx]
    });
  }

  function commitEditorChanges() {
    if (selectedPosition.mode !== 'EDIT') return;
    updateRow(selectedPosition.rowIdx, selectedPosition.row);
  }

  function handleCopy() {
    const { idx, rowIdx } = selectedPosition;
    const sourceRow = rawRows[getRawRowIdx(rowIdx)];
    const sourceColumnKey = columns[idx].key;
    setCopiedCell({ row: sourceRow, columnKey: sourceColumnKey });
    onCopy?.({ sourceRow, sourceColumnKey });
  }

  function handlePaste() {
    if (!onPaste || !onRowsChange || copiedCell === null || !isCellEditable(selectedPosition)) {
      return;
    }

    const { idx, rowIdx } = selectedPosition;
    const targetRow = rawRows[getRawRowIdx(rowIdx)];

    const updatedTargetRow = onPaste({
      sourceRow: copiedCell.row,
      sourceColumnKey: copiedCell.columnKey,
      targetRow,
      targetColumnKey: columns[idx].key
    });

    updateRow(rowIdx, updatedTargetRow);
  }

  function handleCellInput(event: React.KeyboardEvent<HTMLDivElement>) {
    if (!selectedCellIsWithinViewportBounds) return;
    const row = rows[selectedPosition.rowIdx];
    if (isGroupRow(row)) return;
    const { key, shiftKey } = event;

    // Select the row on Shift + Space
    if (isSelectable && shiftKey && key === ' ') {
      assertIsValidKeyGetter<R, K>(rowKeyGetter);
      const rowKey = rowKeyGetter(row);
      selectRow({ row, checked: !selectedRows.has(rowKey), isShiftClick: false });
      // do not scroll
      event.preventDefault();
      return;
    }

    const column = columns[selectedPosition.idx];
    column.editorOptions?.onCellKeyDown?.(event);
    if (event.isDefaultPrevented()) return;

    if (isCellEditable(selectedPosition) && isDefaultCellInput(event)) {
      setSelectedPosition(({ idx, rowIdx }) => ({
        idx,
        rowIdx,
        mode: 'EDIT',
        row,
        originalRow: row
      }));
    }
  }

  /**
   * utils
   */
  function isColIdxWithinSelectionBounds(idx: number) {
    return idx >= minColIdx && idx <= maxColIdx;
  }

  function isRowIdxWithinViewportBounds(rowIdx: number) {
    return rowIdx >= 0 && rowIdx < rows.length;
  }

  function isCellWithinSelectionBounds({ idx, rowIdx }: Position): boolean {
    return rowIdx >= minRowIdx && rowIdx <= maxRowIdx && isColIdxWithinSelectionBounds(idx);
  }

  function isCellWithinViewportBounds({ idx, rowIdx }: Position): boolean {
    return isRowIdxWithinViewportBounds(rowIdx) && isColIdxWithinSelectionBounds(idx);
  }

  function isCellEditable(position: Position): boolean {
    return (
      isCellWithinViewportBounds(position) &&
      isSelectedCellEditable({ columns, rows, selectedPosition: position, isGroupRow })
    );
  }

  function selectCell(position: Position, enableEditor?: Maybe<boolean>): void {
    if (!isCellWithinSelectionBounds(position)) return;
    commitEditorChanges();

    if (enableEditor && isCellEditable(position)) {
      const row = rows[position.rowIdx] as R;
      setSelectedPosition({ ...position, mode: 'EDIT', row, originalRow: row });
    } else if (isSamePosition(selectedPosition, position)) {
      // Avoid re-renders if the selected cell state is the same
<<<<<<< HEAD
      // TODO: replace with a #record? https://github.com/microsoft/TypeScript/issues/39831
=======
>>>>>>> 7b205ea7
      scrollIntoView(gridRef.current?.querySelector('[tabindex="0"]'));
    } else {
      setSelectedPosition({ ...position, mode: 'SELECT' });
    }
  }
<<<<<<< HEAD
=======

  function scrollToColumn(idx: number): void {
    const { current } = gridRef;
    if (!current) return;

    if (idx > lastFrozenColumnIndex) {
      const { rowIdx } = selectedPosition;
      if (!isCellWithinSelectionBounds({ rowIdx, idx })) return;
      const { clientWidth } = current;
      const column = columns[idx];
      const { left, width } = columnMetrics.get(column)!;
      let right = left + width;

      const colSpan = getSelectedCellColSpan({
        rows,
        summaryRows,
        rowIdx,
        lastFrozenColumnIndex,
        column,
        isGroupRow
      });

      if (colSpan !== undefined) {
        const { left, width } = columnMetrics.get(columns[column.idx + colSpan - 1])!;
        right = left + width;
      }

      const isCellAtLeftBoundary = left < scrollLeft + totalFrozenColumnWidth;
      const isCellAtRightBoundary = right > clientWidth + scrollLeft;
      const sign = isRtl ? -1 : 1;
      if (isCellAtLeftBoundary) {
        current.scrollLeft = (left - totalFrozenColumnWidth) * sign;
      } else if (isCellAtRightBoundary) {
        current.scrollLeft = (right - clientWidth) * sign;
      }
    }
  }

>>>>>>> 7b205ea7
  function getNextPosition(key: string, ctrlKey: boolean, shiftKey: boolean): Position {
    const { idx, rowIdx } = selectedPosition;
    const row = rows[rowIdx];
    const isRowSelected = selectedCellIsWithinSelectionBounds && idx === -1;

    // If a group row is focused, and it is collapsed, move to the parent group row (if there is one).
    if (key === leftKey && isRowSelected && isGroupRow(row) && !row.isExpanded && row.level !== 0) {
      let parentRowIdx = -1;
      for (let i = selectedPosition.rowIdx - 1; i >= 0; i--) {
        const parentRow = rows[i];
        if (isGroupRow(parentRow) && parentRow.id === row.parentId) {
          parentRowIdx = i;
          break;
        }
      }
      if (parentRowIdx !== -1) {
        return { idx, rowIdx: parentRowIdx };
      }
    }

    switch (key) {
      case 'ArrowUp':
        return { idx, rowIdx: rowIdx - 1 };
      case 'ArrowDown':
        return { idx, rowIdx: rowIdx + 1 };
      case leftKey:
        return { idx: idx - 1, rowIdx };
      case rightKey:
        return { idx: idx + 1, rowIdx };
      case 'Tab':
        return { idx: idx + (shiftKey ? -1 : 1), rowIdx };
      case 'Home':
        // If row is selected then move focus to the first row
        if (isRowSelected) return { idx, rowIdx: 0 };
        return { idx: 0, rowIdx: ctrlKey ? minRowIdx : rowIdx };
      case 'End':
        // If row is selected then move focus to the last row.
        if (isRowSelected) return { idx, rowIdx: rows.length - 1 };
        return { idx: maxColIdx, rowIdx: ctrlKey ? maxRowIdx : rowIdx };
      case 'PageUp': {
        if (selectedPosition.rowIdx === minRowIdx) return selectedPosition;
        const nextRowY = getRowTop(rowIdx) + getRowHeight(rowIdx) - clientHeight;
        return { idx, rowIdx: nextRowY > 0 ? findRowIdx(nextRowY) : 0 };
      }
      case 'PageDown': {
        if (selectedPosition.rowIdx >= rows.length) return selectedPosition;
        const nextRowY = getRowTop(rowIdx) + clientHeight;
        return { idx, rowIdx: nextRowY < totalRowHeight ? findRowIdx(nextRowY) : rows.length - 1 };
      }
      default:
        return selectedPosition;
    }
  }

  function navigate(event: React.KeyboardEvent<HTMLDivElement>) {
    const { key, shiftKey } = event;
    let mode = cellNavigationMode;
    if (key === 'Tab') {
      if (
        canExitGrid({
          shiftKey,
          cellNavigationMode,
          maxColIdx,
          minRowIdx,
          maxRowIdx,
          selectedPosition
        })
      ) {
        commitEditorChanges();
        // Allow focus to leave the grid so the next control in the tab order can be focused
        return;
      }

      mode = cellNavigationMode === 'NONE' ? 'CHANGE_ROW' : cellNavigationMode;
    }

    // Do not allow focus to leave
    event.preventDefault();

    const ctrlKey = isCtrlKeyHeldDown(event);
    const nextPosition = getNextPosition(key, ctrlKey, shiftKey);
    if (isSamePosition(selectedPosition, nextPosition)) return;

    const nextSelectedCellPosition = getNextSelectedCellPosition({
      columns,
      colSpanColumns,
      rows,
      summaryRows,
      minRowIdx,
      maxRowIdx,
      lastFrozenColumnIndex,
      cellNavigationMode: mode,
      currentPosition: selectedPosition,
      nextPosition,
      isCellWithinBounds: isCellWithinSelectionBounds,
      isGroupRow
    });

    selectCell(nextSelectedCellPosition);
  }

  function getDraggedOverCellIdx(currentRowIdx: number): number | undefined {
    if (draggedOverRowIdx === undefined) return;
    const { rowIdx } = selectedPosition;

    const isDraggedOver =
      rowIdx < draggedOverRowIdx
        ? rowIdx < currentRowIdx && currentRowIdx <= draggedOverRowIdx
        : rowIdx > currentRowIdx && currentRowIdx >= draggedOverRowIdx;

    return isDraggedOver ? selectedPosition.idx : undefined;
  }

  function getLayoutCssVars() {
    if (autoResizeColumn === null) return layoutCssVars;
    const { gridTemplateColumns } = layoutCssVars;
    const newSizes = gridTemplateColumns.split(' ');
    newSizes[autoResizeColumn.idx] = 'max-content';
    return {
      ...layoutCssVars,
      gridTemplateColumns: newSizes.join(' ')
    };
  }

  function getDragHandle(rowIdx: number) {
    if (
      selectedPosition.rowIdx !== rowIdx ||
      selectedPosition.mode === 'EDIT' ||
      hasGroups || // drag fill is not supported when grouping is enabled
      onFill == null
    ) {
      return;
    }

    return (
      <DragHandle
        rows={rawRows}
        columns={columns}
        selectedPosition={selectedPosition}
        isCellEditable={isCellEditable}
        latestDraggedOverRowIdx={latestDraggedOverRowIdx}
        onRowsChange={onRowsChange}
        onFill={onFill}
        setDragging={setDragging}
        setDraggedOverRowIdx={setDraggedOverRowIdx}
      />
    );
  }

  function getCellEditor(rowIdx: number) {
    if (selectedPosition.rowIdx !== rowIdx || selectedPosition.mode === 'SELECT') return;

    const { idx, row } = selectedPosition;
    const column = columns[idx];
    const colSpan = getColSpan(column, lastFrozenColumnIndex, { type: 'ROW', row });

    const closeEditor = () => {
      setSelectedPosition(({ idx, rowIdx }) => ({ idx, rowIdx, mode: 'SELECT' }));
    };

    const onRowChange = (row: R, commitChanges?: boolean) => {
      if (commitChanges) {
        updateRow(selectedPosition.rowIdx, row);
        closeEditor();
      } else {
        setSelectedPosition((position) => ({ ...position, row }));
      }
    };

    if (rows[selectedPosition.rowIdx] !== selectedPosition.originalRow) {
      // Discard changes if rows are updated from outside
      closeEditor();
    }

    return (
      <EditCell
        key={column.key}
        column={column}
        colSpan={colSpan}
        row={row}
        onRowChange={onRowChange}
        closeEditor={closeEditor}
      />
    );
  }

  function addOutOfBoundColumnToRowViewportColumns(
    columnToAddIdx: number,
    rowViewportColumns: readonly CalculatedColumn<R, SR>[]
  ) {
    const column = columns[columnToAddIdx];
    if (
      // idx can be -1 if grouping is enabled
      // eslint-disable-next-line @typescript-eslint/no-unnecessary-condition
      column !== undefined &&
      !rowViewportColumns.includes(column)
    ) {
      // Add the selected column to viewport columns if the cell is not within the viewport
      return columnToAddIdx > colOverscanEndIdx
        ? [...rowViewportColumns, column]
        : [
            ...rowViewportColumns.slice(0, lastFrozenColumnIndex + 1),
            column,
            ...rowViewportColumns.slice(lastFrozenColumnIndex + 1)
          ];
    }
    return rowViewportColumns;
  }

  function getRowViewportColumns(rowIdx: number) {
    let rowViewportColumns = viewportColumns;
    if (rowIdx === selectedPosition.rowIdx) {
      rowViewportColumns = addOutOfBoundColumnToRowViewportColumns(
        selectedPosition.idx,
        viewportColumns
      );
    }
    if (rowIdx === -1 && scrollToColumnIdx !== undefined) {
      rowViewportColumns = addOutOfBoundColumnToRowViewportColumns(
        scrollToColumnIdx,
        rowViewportColumns
      );
    }
    return rowViewportColumns;
  }

  function getViewportRows() {
    const rowElements = [];
    let startRowIndex = 0;

    const { idx: selectedIdx, rowIdx: selectedRowIdx } = selectedPosition;
    const startRowIdx =
      selectedCellIsWithinViewportBounds && selectedRowIdx < rowOverscanStartIdx
        ? rowOverscanStartIdx - 1
        : rowOverscanStartIdx;
    const endRowIdx =
      selectedCellIsWithinViewportBounds && selectedRowIdx > rowOverscanEndIdx
        ? rowOverscanEndIdx + 1
        : rowOverscanEndIdx;

    for (let viewportRowIdx = startRowIdx; viewportRowIdx <= endRowIdx; viewportRowIdx++) {
      const isRowOutsideViewport =
        viewportRowIdx === rowOverscanStartIdx - 1 || viewportRowIdx === rowOverscanEndIdx + 1;
      const rowIdx = isRowOutsideViewport ? selectedRowIdx : viewportRowIdx;

      let rowColumns = viewportColumns;
      const selectedColumn = columns[selectedIdx];
      // selectedIdx can be -1 if grouping is enabled
      // eslint-disable-next-line @typescript-eslint/no-unnecessary-condition
      if (selectedColumn !== undefined) {
        if (isRowOutsideViewport) {
          // if the row is outside the viewport then only render the selected cell
          rowColumns = [selectedColumn];
        } else {
          // if the row is within the viewport and cell is not, add the selected column to viewport columns
          rowColumns = getRowViewportColumns(rowIdx);
        }
      }

      const row = rows[rowIdx];
      const gridRowStart = headerRowsCount + rowIdx + 1;
      if (isGroupRow(row)) {
        ({ startRowIndex } = row);
        const isGroupRowSelected =
          isSelectable && row.childRows.every((cr) => selectedRows.has(rowKeyGetter!(cr)));
        rowElements.push(
          <GroupRowRenderer
            aria-level={row.level + 1} // aria-level is 1-based
            aria-setsize={row.setSize}
            aria-posinset={row.posInSet + 1} // aria-posinset is 1-based
            aria-rowindex={headerRowsCount + startRowIndex + 1} // aria-rowindex is 1 based
            aria-selected={isSelectable ? isGroupRowSelected : undefined}
            key={row.id}
            id={row.id}
            groupKey={row.groupKey}
            viewportColumns={rowColumns}
            childRows={row.childRows}
            rowIdx={rowIdx}
            row={row}
            gridRowStart={gridRowStart}
            height={getRowHeight(rowIdx)}
            level={row.level}
            isExpanded={row.isExpanded}
            selectedCellIdx={selectedRowIdx === rowIdx ? selectedIdx : undefined}
            isRowSelected={isGroupRowSelected}
            selectGroup={selectGroupLatest}
            toggleGroup={toggleGroupLatest}
          />
        );
        continue;
      }

      startRowIndex++;
      let key;
      let isRowSelected = false;
      if (typeof rowKeyGetter === 'function') {
        key = rowKeyGetter(row);
        isRowSelected = selectedRows?.has(key) ?? false;
      } else {
        key = hasGroups ? startRowIndex : rowIdx;
      }

      rowElements.push(
        <RowRenderer
          aria-rowindex={headerRowsCount + (hasGroups ? startRowIndex : rowIdx) + 1} // aria-rowindex is 1 based
          aria-selected={isSelectable ? isRowSelected : undefined}
          key={key}
          rowIdx={rowIdx}
          row={row}
          viewportColumns={rowColumns}
          isRowSelected={isRowSelected}
          onRowClick={onRowClick}
          onRowDoubleClick={onRowDoubleClick}
          rowClass={rowClass}
          gridRowStart={gridRowStart}
          height={getRowHeight(rowIdx)}
          copiedCellIdx={
            copiedCell !== null && copiedCell.row === row
              ? columns.findIndex((c) => c.key === copiedCell.columnKey)
              : undefined
          }
          selectedCellIdx={selectedRowIdx === rowIdx ? selectedIdx : undefined}
          draggedOverCellIdx={getDraggedOverCellIdx(rowIdx)}
          setDraggedOverRowIdx={isDragging ? setDraggedOverRowIdx : undefined}
          lastFrozenColumnIndex={lastFrozenColumnIndex}
          onRowChange={handleFormatterRowChangeLatest}
          selectCell={selectViewportCellLatest}
          selectedCellDragHandle={getDragHandle(rowIdx)}
          selectedCellEditor={getCellEditor(rowIdx)}
        />
      );
    }

    return rowElements;
  }

  // Reset the positions if the current values are no longer valid. This can happen if a column or row is removed
  if (selectedPosition.idx > maxColIdx || selectedPosition.rowIdx > maxRowIdx) {
    setSelectedPosition(initialPosition);
    setDraggedOverRowIdx(undefined);
  }

  let templateRows = `${headerRowHeight}px`;
  if (rows.length > 0) {
    templateRows += gridTemplateRows;
  }
  if (summaryRowsCount > 0) {
    templateRows += ` repeat(${summaryRowsCount}, ${summaryRowHeight}px)`;
  }

  const isGroupRowFocused = selectedPosition.idx === -1 && selectedPosition.rowIdx !== -2;

  return (
    <div
      role={hasGroups ? 'treegrid' : 'grid'}
      aria-label={ariaLabel}
      aria-labelledby={ariaLabelledBy}
      aria-describedby={ariaDescribedBy}
      aria-multiselectable={isSelectable ? true : undefined}
      aria-colcount={columns.length}
      aria-rowcount={headerRowsCount + rowsCount + summaryRowsCount}
      className={clsx(
        rootClassname,
        {
          [viewportDraggingClassname]: isDragging,
          [cellAutoResizeClassname]: autoResizeColumn !== null
        },
        className
      )}
      style={
        {
          ...style,
          // set scrollPadding to correctly position non-sticky cells after scrolling
          scrollPaddingInlineStart:
<<<<<<< HEAD
            selectedPosition.idx > lastFrozenColumnIndex ||
            (scrollToColumnIdx !== undefined && scrollToColumnIdx > lastFrozenColumnIndex)
=======
            selectedPosition.idx > lastFrozenColumnIndex
>>>>>>> 7b205ea7
              ? `${totalFrozenColumnWidth}px`
              : undefined,
          scrollPaddingBlock:
            selectedPosition.rowIdx >= 0 && selectedPosition.rowIdx < rows.length
              ? `${headerRowHeight}px ${summaryRowsCount * summaryRowHeight}px`
              : undefined,
          gridTemplateRows: templateRows,
          '--rdg-header-row-height': `${headerRowHeight}px`,
          '--rdg-summary-row-height': `${summaryRowHeight}px`,
          '--rdg-sign': isRtl ? -1 : 1,
          ...getLayoutCssVars()
        } as unknown as React.CSSProperties
      }
      dir={direction}
      ref={gridRef}
      onScroll={handleScroll}
      onKeyDown={handleKeyDown}
      data-testid={testId}
    >
      {/* extra div is needed for row navigation in a treegrid */}
      {hasGroups && (
        <div
          ref={rowRef}
          tabIndex={isGroupRowFocused ? 0 : -1}
          className={clsx(focusSinkClassname, {
            [rowSelected]: isGroupRowFocused,
            [rowSelectedWithFrozenCell]: isGroupRowFocused && lastFrozenColumnIndex !== -1
          })}
          style={{
            gridRowStart: selectedPosition.rowIdx + 2
          }}
          onKeyDown={handleKeyDown}
        />
      )}
      <DataGridDefaultComponentsProvider value={defaultGridComponents}>
        <HeaderRow
          columns={getRowViewportColumns(-1)}
          onColumnResize={handleColumnResize}
          allRowsSelected={allRowsSelected}
          onAllRowsSelectionChange={selectAllRowsLatest}
          sortColumns={sortColumns}
          onSortColumnsChange={onSortColumnsChange}
          lastFrozenColumnIndex={lastFrozenColumnIndex}
          selectedCellIdx={isHeaderRowSelected ? selectedPosition.idx : undefined}
          selectCell={selectHeaderCellLatest}
          shouldFocusGrid={!selectedCellIsWithinSelectionBounds}
          direction={direction}
        />
        {rows.length === 0 && noRowsFallback ? (
          noRowsFallback
        ) : (
          <>
            <RowSelectionChangeProvider value={selectRowLatest}>
              {getViewportRows()}
            </RowSelectionChangeProvider>
            {summaryRows?.map((row, rowIdx) => {
              const gridRowStart = headerRowsCount + rows.length + rowIdx + 1;
              const summaryRowIdx = headerRowsCount + rows.length + rowIdx - 1;
              const isSummaryRowSelected = selectedPosition.rowIdx === summaryRowIdx;
              const top =
                clientHeight > totalRowHeight
                  ? gridHeight - summaryRowHeight * (summaryRows.length - rowIdx)
                  : undefined;
              const bottom =
                top === undefined
                  ? summaryRowHeight * (summaryRows.length - 1 - rowIdx)
                  : undefined;

              return (
                <SummaryRow
                  aria-rowindex={headerRowsCount + rowsCount + rowIdx + 1}
                  key={rowIdx}
                  rowIdx={rowIdx}
                  gridRowStart={gridRowStart}
                  row={row}
                  top={top}
                  bottom={bottom}
                  viewportColumns={getRowViewportColumns(summaryRowIdx)}
                  lastFrozenColumnIndex={lastFrozenColumnIndex}
                  selectedCellIdx={isSummaryRowSelected ? selectedPosition.idx : undefined}
                  selectCell={selectSummaryCellLatest}
                />
              );
            })}
          </>
        )}
      </DataGridDefaultComponentsProvider>
    </div>
  );
}

function isSamePosition(p1: Position, p2: Position) {
  return p1.idx === p2.idx && p1.rowIdx === p2.rowIdx;
}

export default forwardRef(DataGrid) as <R, SR = unknown, K extends Key = Key>(
  props: DataGridProps<R, SR, K> & RefAttributes<DataGridHandle>
) => JSX.Element;<|MERGE_RESOLUTION|>--- conflicted
+++ resolved
@@ -41,10 +41,7 @@
   getColSpan,
   sign,
   abs,
-<<<<<<< HEAD
-=======
   getSelectedCellColSpan,
->>>>>>> 7b205ea7
   scrollIntoView
 } from './utils';
 
@@ -314,6 +311,7 @@
     colOverscanStartIdx,
     colOverscanEndIdx,
     layoutCssVars,
+    columnMetrics,
     lastFrozenColumnIndex,
     totalFrozenColumnWidth,
     groupBy
@@ -442,15 +440,10 @@
 
   useImperativeHandle(ref, () => ({
     element: gridRef.current,
-<<<<<<< HEAD
     scrollToColumn(idx: number) {
-      if (isColIdxWithinSelectionBounds(idx)) {
-        setScrollToColumnIdx(idx);
-      }
+      if (!isColIdxWithinSelectionBounds(idx)) return;
+      setScrollToColumnIdx(idx);
     },
-=======
-    scrollToColumn,
->>>>>>> 7b205ea7
     scrollToRow(rowIdx: number) {
       const { current } = gridRef;
       if (!current) return;
@@ -748,56 +741,12 @@
       setSelectedPosition({ ...position, mode: 'EDIT', row, originalRow: row });
     } else if (isSamePosition(selectedPosition, position)) {
       // Avoid re-renders if the selected cell state is the same
-<<<<<<< HEAD
-      // TODO: replace with a #record? https://github.com/microsoft/TypeScript/issues/39831
-=======
->>>>>>> 7b205ea7
       scrollIntoView(gridRef.current?.querySelector('[tabindex="0"]'));
     } else {
       setSelectedPosition({ ...position, mode: 'SELECT' });
     }
   }
-<<<<<<< HEAD
-=======
-
-  function scrollToColumn(idx: number): void {
-    const { current } = gridRef;
-    if (!current) return;
-
-    if (idx > lastFrozenColumnIndex) {
-      const { rowIdx } = selectedPosition;
-      if (!isCellWithinSelectionBounds({ rowIdx, idx })) return;
-      const { clientWidth } = current;
-      const column = columns[idx];
-      const { left, width } = columnMetrics.get(column)!;
-      let right = left + width;
-
-      const colSpan = getSelectedCellColSpan({
-        rows,
-        summaryRows,
-        rowIdx,
-        lastFrozenColumnIndex,
-        column,
-        isGroupRow
-      });
-
-      if (colSpan !== undefined) {
-        const { left, width } = columnMetrics.get(columns[column.idx + colSpan - 1])!;
-        right = left + width;
-      }
-
-      const isCellAtLeftBoundary = left < scrollLeft + totalFrozenColumnWidth;
-      const isCellAtRightBoundary = right > clientWidth + scrollLeft;
-      const sign = isRtl ? -1 : 1;
-      if (isCellAtLeftBoundary) {
-        current.scrollLeft = (left - totalFrozenColumnWidth) * sign;
-      } else if (isCellAtRightBoundary) {
-        current.scrollLeft = (right - clientWidth) * sign;
-      }
-    }
-  }
-
->>>>>>> 7b205ea7
+
   function getNextPosition(key: string, ctrlKey: boolean, shiftKey: boolean): Position {
     const { idx, rowIdx } = selectedPosition;
     const row = rows[rowIdx];
@@ -1172,12 +1121,8 @@
           ...style,
           // set scrollPadding to correctly position non-sticky cells after scrolling
           scrollPaddingInlineStart:
-<<<<<<< HEAD
             selectedPosition.idx > lastFrozenColumnIndex ||
             (scrollToColumnIdx !== undefined && scrollToColumnIdx > lastFrozenColumnIndex)
-=======
-            selectedPosition.idx > lastFrozenColumnIndex
->>>>>>> 7b205ea7
               ? `${totalFrozenColumnWidth}px`
               : undefined,
           scrollPaddingBlock:

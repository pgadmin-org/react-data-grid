--- conflicted
+++ resolved
@@ -1134,17 +1134,6 @@
         noRowsFallback
       ) : (
         <>
-<<<<<<< HEAD
-          {/*
-            An extra div is needed initially to set the focus
-            on the grid when there is no selected cell.
-           */}
-          {!selectedCellIsWithinSelectionBounds && (
-            <div className={focusSinkClassname} tabIndex={0} onFocus={onGridFocus} />
-          )}
-=======
-          <div style={{ height: max(totalRowHeight, clientHeight) }} />
->>>>>>> e3ddda43
           <RowSelectionChangeProvider value={selectRowLatest}>
             {getViewportRows()}
           </RowSelectionChangeProvider>

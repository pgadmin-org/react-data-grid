import { useMemo } from 'react';

import type { CalculatedColumn, Column } from '../types';
import type { DataGridProps } from '../DataGrid';
<<<<<<< HEAD
import { ValueFormatter } from '../formatters';
import { floor, max, min } from '../utils';
import { SELECT_COLUMN_KEY } from '../Columns';
=======
import { ValueFormatter, ToggleGroupFormatter } from '../formatters';
import { SELECT_COLUMN_KEY } from '../Columns';
import { floor, max, min, round } from '../utils';
>>>>>>> ce4f66a1

type Mutable<T> = {
  -readonly [P in keyof T]: T[P];
};

interface ColumnMetric {
  width: number;
  left: number;
}

interface CalculatedColumnsArgs<R, SR> extends Pick<DataGridProps<R, SR>, 'defaultColumnOptions'> {
  rawColumns: readonly Column<R, SR>[];
  viewportWidth: number;
  scrollLeft: number;
  columnWidths: ReadonlyMap<string, number>;
  enableVirtualization: boolean;
}

export function useCalculatedColumns<R, SR>({
  rawColumns,
  columnWidths,
  viewportWidth,
  scrollLeft,
  defaultColumnOptions,
  enableVirtualization
}: CalculatedColumnsArgs<R, SR>) {
  const minColumnWidth = defaultColumnOptions?.minWidth ?? 80;
  const defaultFormatter = defaultColumnOptions?.formatter ?? ValueFormatter;
  const defaultSortable = defaultColumnOptions?.sortable ?? false;
  const defaultResizable = defaultColumnOptions?.resizable ?? false;

  const { columns, colSpanColumns, lastFrozenColumnIndex } = useMemo((): {
    columns: readonly CalculatedColumn<R, SR>[];
    colSpanColumns: readonly CalculatedColumn<R, SR>[];
    lastFrozenColumnIndex: number;
  } => {
    let lastFrozenColumnIndex = -1;

    const columns = rawColumns.map((rawColumn) => {
      // eslint-disable-next-line @typescript-eslint/prefer-nullish-coalescing
      const frozen = rawColumn.frozen || false;

      const column: Mutable<CalculatedColumn<R, SR>> = {
        ...rawColumn,
        idx: 0,
        frozen,
        isLastFrozenColumn: false,
        sortable: rawColumn.sortable ?? defaultSortable,
        resizable: rawColumn.resizable ?? defaultResizable,
        formatter: rawColumn.formatter ?? defaultFormatter
      };

      if (frozen) {
        lastFrozenColumnIndex++;
      }

      return column;
    });

    columns.sort(({ key: aKey, frozen: frozenA }, { key: bKey, frozen: frozenB }) => {
      // Sort select column first:
      if (aKey === SELECT_COLUMN_KEY) return -1;
      if (bKey === SELECT_COLUMN_KEY) return 1;

      // Sort frozen columns second:
      if (frozenA) {
        if (frozenB) return 0;
        return -1;
      }
      if (frozenB) return 1;

      // Sort other columns last:
      return 0;
    });

    const colSpanColumns: CalculatedColumn<R, SR>[] = [];
    columns.forEach((column, idx) => {
      column.idx = idx;

      if (column.colSpan != null) {
        colSpanColumns.push(column);
      }
    });

    if (lastFrozenColumnIndex !== -1) {
      columns[lastFrozenColumnIndex].isLastFrozenColumn = true;
    }

    return {
      columns,
      colSpanColumns,
      lastFrozenColumnIndex
    };
  }, [rawColumns, defaultFormatter, defaultResizable, defaultSortable]);

  const { layoutCssVars, totalColumnWidth, totalFrozenColumnWidth, columnMetrics } = useMemo((): {
    layoutCssVars: Readonly<Record<string, string>>;
    totalColumnWidth: number;
    totalFrozenColumnWidth: number;
    columnMetrics: ReadonlyMap<CalculatedColumn<R, SR>, ColumnMetric>;
  } => {
    const columnMetrics = new Map<CalculatedColumn<R, SR>, ColumnMetric>();
    let left = 0;
    let totalColumnWidth = 0;
    let totalFrozenColumnWidth = 0;
    let templateColumns = '';
    let allocatedWidth = 0;
    let unassignedColumnsCount = 0;

    for (const column of columns) {
      let width = getSpecifiedWidth(column, columnWidths, viewportWidth);

      if (width === undefined) {
        unassignedColumnsCount++;
      } else {
        width = clampColumnWidth(width, column, minColumnWidth);
        allocatedWidth += width;
        columnMetrics.set(column, { width, left: 0 });
      }
    }

    for (const column of columns) {
      let width: number;
      if (columnMetrics.has(column)) {
        const columnMetric = columnMetrics.get(column)!;
        columnMetric.left = left;
        ({ width } = columnMetric);
      } else {
        // avoid decimals as subpixel positioning can lead to cell borders not being displayed
        const unallocatedWidth = viewportWidth - allocatedWidth;
        const unallocatedColumnWidth = round(unallocatedWidth / unassignedColumnsCount);
        width = clampColumnWidth(unallocatedColumnWidth, column, minColumnWidth);
        allocatedWidth += width;
        unassignedColumnsCount--;
        columnMetrics.set(column, { width, left });
      }
      totalColumnWidth += width;
      left += width;
      templateColumns += `${width}px `;
    }

    if (lastFrozenColumnIndex !== -1) {
      const columnMetric = columnMetrics.get(columns[lastFrozenColumnIndex])!;
      totalFrozenColumnWidth = columnMetric.left + columnMetric.width;
    }

    const layoutCssVars: Record<string, string> = {
      gridTemplateColumns: templateColumns
    };

    for (let i = 0; i <= lastFrozenColumnIndex; i++) {
      const column = columns[i];
      layoutCssVars[`--rdg-frozen-left-${column.idx}`] = `${columnMetrics.get(column)!.left}px`;
    }

    return { layoutCssVars, totalColumnWidth, totalFrozenColumnWidth, columnMetrics };
  }, [columnWidths, columns, viewportWidth, minColumnWidth, lastFrozenColumnIndex]);

  const [colOverscanStartIdx, colOverscanEndIdx] = useMemo((): [number, number] => {
    if (!enableVirtualization) {
      return [0, columns.length - 1];
    }
    // get the viewport's left side and right side positions for non-frozen columns
    const viewportLeft = scrollLeft + totalFrozenColumnWidth;
    const viewportRight = scrollLeft + viewportWidth;
    // get first and last non-frozen column indexes
    const lastColIdx = columns.length - 1;
    const firstUnfrozenColumnIdx = min(lastFrozenColumnIndex + 1, lastColIdx);

    // skip rendering non-frozen columns if the frozen columns cover the entire viewport
    if (viewportLeft >= viewportRight) {
      return [firstUnfrozenColumnIdx, firstUnfrozenColumnIdx];
    }

    // get the first visible non-frozen column index
    let colVisibleStartIdx = firstUnfrozenColumnIdx;
    while (colVisibleStartIdx < lastColIdx) {
      const { left, width } = columnMetrics.get(columns[colVisibleStartIdx])!;
      // if the right side of the columnn is beyond the left side of the available viewport,
      // then it is the first column that's at least partially visible
      if (left + width > viewportLeft) {
        break;
      }
      colVisibleStartIdx++;
    }

    // get the last visible non-frozen column index
    let colVisibleEndIdx = colVisibleStartIdx;
    while (colVisibleEndIdx < lastColIdx) {
      const { left, width } = columnMetrics.get(columns[colVisibleEndIdx])!;
      // if the right side of the column is beyond or equal to the right side of the available viewport,
      // then it the last column that's at least partially visible, as the previous column's right side is not beyond the viewport.
      if (left + width >= viewportRight) {
        break;
      }
      colVisibleEndIdx++;
    }

    const colOverscanStartIdx = max(firstUnfrozenColumnIdx, colVisibleStartIdx - 1);
    const colOverscanEndIdx = min(lastColIdx, colVisibleEndIdx + 1);

    return [colOverscanStartIdx, colOverscanEndIdx];
  }, [
    columnMetrics,
    columns,
    lastFrozenColumnIndex,
    scrollLeft,
    totalFrozenColumnWidth,
    viewportWidth,
    enableVirtualization
  ]);

  return {
    columns,
    colSpanColumns,
    colOverscanStartIdx,
    colOverscanEndIdx,
    layoutCssVars,
    columnMetrics,
    totalColumnWidth,
    lastFrozenColumnIndex,
    totalFrozenColumnWidth
  };
}

function getSpecifiedWidth<R, SR>(
  { key, width }: Column<R, SR>,
  columnWidths: ReadonlyMap<string, number>,
  viewportWidth: number
): number | undefined {
  if (columnWidths.has(key)) {
    // Use the resized width if available
    return columnWidths.get(key);
  }
  if (typeof width === 'number') {
    return width;
  }
  if (typeof width === 'string' && /^\d+%$/.test(width)) {
    return floor((viewportWidth * parseInt(width, 10)) / 100);
  }
  return undefined;
}

function clampColumnWidth<R, SR>(
  width: number,
  { minWidth, maxWidth }: Column<R, SR>,
  minColumnWidth: number
): number {
  width = max(width, minWidth ?? minColumnWidth);

  if (typeof maxWidth === 'number') {
    return min(width, maxWidth);
  }

  return width;
}<|MERGE_RESOLUTION|>--- conflicted
+++ resolved
@@ -2,15 +2,9 @@
 
 import type { CalculatedColumn, Column } from '../types';
 import type { DataGridProps } from '../DataGrid';
-<<<<<<< HEAD
 import { ValueFormatter } from '../formatters';
-import { floor, max, min } from '../utils';
+import { floor, max, min, round } from '../utils';
 import { SELECT_COLUMN_KEY } from '../Columns';
-=======
-import { ValueFormatter, ToggleGroupFormatter } from '../formatters';
-import { SELECT_COLUMN_KEY } from '../Columns';
-import { floor, max, min, round } from '../utils';
->>>>>>> ce4f66a1
 
 type Mutable<T> = {
   -readonly [P in keyof T]: T[P];

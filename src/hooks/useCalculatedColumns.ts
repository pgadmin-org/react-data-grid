--- conflicted
+++ resolved
@@ -1,19 +1,20 @@
 import { useMemo } from 'react';
 
-import type { CalculatedColumn, CalculatedColumnGroup, Column, ColumnGroup, ColumnMetric } from '../types';
+import type {
+  CalculatedColumn,
+  CalculatedColumnGroup,
+  Column,
+  ColumnGroup,
+  ColumnMetric
+} from '../types';
 import type { DataGridProps } from '../DataGrid';
 import { ValueFormatter, ToggleGroupFormatter } from '../formatters';
 import { SELECT_COLUMN_KEY } from '../Columns';
 import { floor, max, min } from '../utils';
 
 interface CalculatedColumnsArgs<R, SR> extends Pick<DataGridProps<R, SR>, 'defaultColumnOptions'> {
-<<<<<<< HEAD
   rawColumns: ReadonlyArray<Column<R, SR> | ColumnGroup<R, SR>>;
-  rawGroupBy?: readonly string[];
-=======
-  rawColumns: readonly Column<R, SR>[];
   rawGroupBy: readonly string[] | undefined;
->>>>>>> 096e133d
   viewportWidth: number;
   scrollLeft: number;
   columnWidths: ReadonlyMap<string, number>;
@@ -64,14 +65,14 @@
     };
 
     const columnGroups: Array<CalculatedColumn<R, SR> | CalculatedColumnGroup<R, SR>> = [];
-    rawColumns.forEach(rawColumn => {
+    rawColumns.forEach((rawColumn) => {
       if (isColumnGroup(rawColumn)) {
         if (rawColumn.children.length === 0) {
           return;
         }
         let frozen = true;
         let rowGroup = true;
-        const childColumns = rawColumn.children.map(childColumn => {
+        const childColumns = rawColumn.children.map((childColumn) => {
           const calculatedColumn = getCalculatedColumn(childColumn);
           frozen = frozen && calculatedColumn.frozen;
           rowGroup = rowGroup && calculatedColumn.rowGroup;
@@ -122,7 +123,9 @@
       return 0;
     });
 
-    const columns = columnGroups.flatMap(column => isColumnGroup(column) ? column.children : column);
+    const columns = columnGroups.flatMap((column) =>
+      isColumnGroup(column) ? column.children : column
+    );
     const colSpanColumns: CalculatedColumn<R, SR>[] = [];
     columns.forEach((column, idx) => {
       column.idx = idx;
@@ -306,6 +309,8 @@
   return width;
 }
 
-function isColumnGroup<R, SR>(column: Column<R, SR> | ColumnGroup<R, SR>): column is ColumnGroup<R, SR> {
+function isColumnGroup<R, SR>(
+  column: Column<R, SR> | ColumnGroup<R, SR>
+): column is ColumnGroup<R, SR> {
   return 'children' in column;
 }
--- conflicted
+++ resolved
@@ -6,31 +6,16 @@
 const rowSelected = css`
   outline: none;
 
-<<<<<<< HEAD
   > .${cell} {
-    box-shadow: inset 0 2px 0 0 var(--selection-color), inset 0 -2px 0 0 var(--selection-color);
+    box-shadow: inset 0 2px 0 0 var(--selection-color), inset 0 -2px 0 0 var(--rdg-selection-color);
     &:first-child {
-      box-shadow: inset 0 2px 0 0 var(--selection-color), inset 0 -2px 0 0 var(--selection-color),
-        inset 2px 0 0 0 var(--selection-color);
+      box-shadow: inset 0 2px 0 0 var(--selection-color),
+        inset 0 -2px 0 0 var(--rdg-selection-color), inset 2px 0 0 0 var(--selection-color);
     }
     &:last-child {
-      box-shadow: inset 0 2px 0 0 var(--selection-color), inset 0 -2px 0 0 var(--selection-color),
-        inset -2px 0 0 0 var(--selection-color);
+      box-shadow: inset 0 2px 0 0 var(--selection-color),
+        inset 0 -2px 0 0 var(--rdg-selection-color), inset -2px 0 0 0 var(--selection-color);
     }
-=======
-  &::after {
-    content: '';
-    position: absolute;
-    inset: 0;
-    box-shadow: inset 0 0 0 2px var(--rdg-selection-color);
-    pointer-events: none;
-    z-index: 2;
-  }
-
-  > .${cell}:first-child {
-    /* preserve left border on the first frozen cell after scrolling to the right */
-    box-shadow: inset 2px 0 0 0 var(--rdg-selection-color);
->>>>>>> 9576c89d
   }
 `;
 

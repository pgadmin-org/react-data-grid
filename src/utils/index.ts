import type { CSSProperties } from 'react';
import clsx from 'clsx';

import type { CalculatedColumn } from '../types';
import { cellClassname, cellFrozenClassname, cellFrozenLastClassname } from '../style';

export * from './colSpanUtils';
export * from './domUtils';
export * from './keyboardUtils';
export * from './selectedCellUtils';

export const { min, max, floor, sign } = Math;

export function assertIsValidKeyGetter<R, K extends React.Key>(
  keyGetter: unknown
): asserts keyGetter is (row: R) => K {
  if (typeof keyGetter !== 'function') {
    throw new Error('Please specify the rowKeyGetter prop to use selection');
  }
}

<<<<<<< HEAD
export function getRowStyle(rowIdx: number): CSSProperties {
  return { '--grid-row-start': rowIdx } as unknown as CSSProperties;
}

export function getCellStyle<R, SR>(column: CalculatedColumn<R, SR>, colSpan?: number): React.CSSProperties {
  return {
    gridColumnStart: column.idx + 1,
    gridColumnEnd: colSpan !== undefined ? `span ${colSpan}` : undefined,
    gridRowStart: 'var(--grid-row-start)',
    left: column.frozen ? `var(--frozen-left-${column.key})` : undefined
=======
export function getCellStyle<R, SR>(
  column: CalculatedColumn<R, SR>,
  colSpan?: number
): React.CSSProperties {
  return {
    gridColumnStart: column.idx + 1,
    gridColumnEnd: colSpan !== undefined ? `span ${colSpan}` : undefined,
    left: column.frozen ? `var(--frozen-left-${column.idx})` : undefined
>>>>>>> 26ab87ba
  };
}

export function getCellClassname<R, SR>(
  column: CalculatedColumn<R, SR>,
  ...extraClasses: Parameters<typeof clsx>
): string {
  return clsx(
    cellClassname,
    {
      [cellFrozenClassname]: column.frozen,
      [cellFrozenLastClassname]: column.isLastFrozenColumn
    },
    ...extraClasses
  );
}<|MERGE_RESOLUTION|>--- conflicted
+++ resolved
@@ -19,18 +19,10 @@
   }
 }
 
-<<<<<<< HEAD
 export function getRowStyle(rowIdx: number): CSSProperties {
   return { '--grid-row-start': rowIdx } as unknown as CSSProperties;
 }
 
-export function getCellStyle<R, SR>(column: CalculatedColumn<R, SR>, colSpan?: number): React.CSSProperties {
-  return {
-    gridColumnStart: column.idx + 1,
-    gridColumnEnd: colSpan !== undefined ? `span ${colSpan}` : undefined,
-    gridRowStart: 'var(--grid-row-start)',
-    left: column.frozen ? `var(--frozen-left-${column.key})` : undefined
-=======
 export function getCellStyle<R, SR>(
   column: CalculatedColumn<R, SR>,
   colSpan?: number
@@ -38,8 +30,8 @@
   return {
     gridColumnStart: column.idx + 1,
     gridColumnEnd: colSpan !== undefined ? `span ${colSpan}` : undefined,
+    gridRowStart: 'var(--grid-row-start)',
     left: column.frozen ? `var(--frozen-left-${column.idx})` : undefined
->>>>>>> 26ab87ba
   };
 }
 

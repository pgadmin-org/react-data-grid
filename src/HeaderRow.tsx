import { memo } from 'react';
import clsx from 'clsx';
import { css } from '@linaria/core';

import HeaderCell from './HeaderCell';
import type { CalculatedColumn } from './types';
import { getColSpan, getRowStyle } from './utils';
import type { DataGridProps } from './DataGrid';
import { cell, cellFrozen, rowSelectedClassname } from './style';

type SharedDataGridProps<R, SR, K extends React.Key> = Pick<
  DataGridProps<R, SR, K>,
  'sortColumns' | 'onSortColumnsChange'
>;

export interface HeaderRowProps<R, SR, K extends React.Key> extends SharedDataGridProps<R, SR, K> {
  columns: readonly CalculatedColumn<R, SR>[];
  allRowsSelected: boolean;
  onAllRowsSelectionChange: (checked: boolean) => void;
  onColumnResize: (column: CalculatedColumn<R, SR>, width: number) => void;
  selectCell: (columnIdx: number) => void;
  lastFrozenColumnIndex: number;
  selectedCellIdx: number | undefined;
  shouldFocusGrid: boolean;
}

const headerRow = css`
  display: contents;
<<<<<<< HEAD
=======
  line-height: var(--rdg-header-row-height);
>>>>>>> d07fa273
  background-color: var(--rdg-header-background-color);
  font-weight: bold;

  > .${cell} {
<<<<<<< HEAD
    z-index: 3;
=======
    /* Should have a higher value than 1 to show up above frozen cells */
    z-index: 2;
>>>>>>> d07fa273
    position: sticky;
    top: 0;
  }

  > .${cellFrozen} {
<<<<<<< HEAD
    z-index: 4;
=======
    z-index: 3;
>>>>>>> d07fa273
  }
`;

const headerRowClassname = `rdg-header-row ${headerRow}`;

function HeaderRow<R, SR, K extends React.Key>({
  columns,
  allRowsSelected,
  onAllRowsSelectionChange,
  onColumnResize,
  sortColumns,
  onSortColumnsChange,
  lastFrozenColumnIndex,
  selectedCellIdx,
  selectCell,
  shouldFocusGrid
}: HeaderRowProps<R, SR, K>) {
  const cells = [];
  for (let index = 0; index < columns.length; index++) {
    const column = columns[index];
    const colSpan = getColSpan(column, lastFrozenColumnIndex, { type: 'HEADER' });
    if (colSpan !== undefined) {
      index += colSpan - 1;
    }

    cells.push(
      <HeaderCell<R, SR>
        key={column.key}
        column={column}
        colSpan={colSpan}
        isCellSelected={selectedCellIdx === column.idx}
        onColumnResize={onColumnResize}
        allRowsSelected={allRowsSelected}
        onAllRowsSelectionChange={onAllRowsSelectionChange}
        onSortColumnsChange={onSortColumnsChange}
        sortColumns={sortColumns}
        selectCell={selectCell}
        shouldFocusGrid={shouldFocusGrid && index === 0}
      />
    );
  }

  return (
    <div
      role="row"
      aria-rowindex={1} // aria-rowindex is 1 based
      className={clsx(headerRowClassname, {
        [rowSelectedClassname]: selectedCellIdx === -1
      })}
      style={getRowStyle(1)}
    >
      {cells}
    </div>
  );
}

export default memo(HeaderRow) as <R, SR, K extends React.Key>(
  props: HeaderRowProps<R, SR, K>
) => JSX.Element;<|MERGE_RESOLUTION|>--- conflicted
+++ resolved
@@ -26,30 +26,18 @@
 
 const headerRow = css`
   display: contents;
-<<<<<<< HEAD
-=======
-  line-height: var(--rdg-header-row-height);
->>>>>>> d07fa273
   background-color: var(--rdg-header-background-color);
   font-weight: bold;
 
   > .${cell} {
-<<<<<<< HEAD
-    z-index: 3;
-=======
     /* Should have a higher value than 1 to show up above frozen cells */
     z-index: 2;
->>>>>>> d07fa273
     position: sticky;
     top: 0;
   }
 
   > .${cellFrozen} {
-<<<<<<< HEAD
-    z-index: 4;
-=======
     z-index: 3;
->>>>>>> d07fa273
   }
 `;
 
